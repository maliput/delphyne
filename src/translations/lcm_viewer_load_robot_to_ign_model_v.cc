// Copyright 2018 Toyota Research Institute

#include "translations/lcm_viewer_load_robot_to_ign_model_v.h"

#include <map>
#include <sstream>
#include <vector>

// public headers
#include "delphyne/macros.h"

// private headers
#include "translations/generate_link_id.h"
#include "translations/time_conversion.h"

namespace delphyne {

void LcmViewerLoadRobotToIgnModelV::DoDrakeToIgnTranslation(const drake::lcmt_viewer_load_robot& lcm_message,
                                                            ignition::msgs::Model_V* ign_message, int64_t time) const {
  DELPHYNE_VALIDATE(ign_message != nullptr, std::invalid_argument, "Ignition message pointer must not be null");

  // Clears state from the previous call.
  // @see DrakeToIgn::DoDrakeToIgnTranslation
  ign_message->Clear();

  ign_message->mutable_header()->mutable_stamp()->CopyFrom(MillisToIgnitionTime(time));

  // An lcmt_viewer_load_robot is a vector of links, some of which have the same
  // id, and correspond to the same model. To make translation into models
  // easier, a first pass over said vector is done, grouping by link id.
  std::map<int32_t, std::vector<const drake::lcmt_viewer_link_data*>> grouped_links_by_id;

  for (const drake::lcmt_viewer_link_data& link : lcm_message.link) {
    const int32_t id = link.robot_num;
    if (grouped_links_by_id.count(id) == 0) {
      grouped_links_by_id[id] = {};
    }
    grouped_links_by_id[id].push_back(&link);
  }

  // A model is created for each id, and all links with that same id are added
  // to it.
  for (const auto& id_links_pair : grouped_links_by_id) {
    ignition::msgs::Model* new_model = ign_message->add_models();
    new_model->set_id(id_links_pair.first);

    for (const auto& link : id_links_pair.second) {
      ignition::msgs::Link* new_link = new_model->add_link();
      new_link->set_name(link->name);

      // Add unique integer id per link
<<<<<<< HEAD
      std::stringstream stream;
      stream << "model[" << new_model->id() << "]::" << link->name;
      size_t linkId = std::hash<std::string>{}(stream.str());
=======
      const size_t linkId = GenerateLinkId(new_model->id(), link->name);
>>>>>>> 34f00407
      new_link->set_id(linkId);

      for (const drake::lcmt_viewer_geometry_data& geometry : link->geom) {
        // The ignition counterpart for an LCM geometry is an ignition visual,
        // which has different fields (geometry, pose, material, etc.) in which
        // the corresponding parts of the LCM geometry are stored.
        ignition::msgs::Visual* new_visual = new_link->add_visual();

        LcmGeometryToIgnition(geometry, new_visual->mutable_geometry());

        ignition::msgs::Pose* pose = new_visual->mutable_pose();
        PositionArrayToIgnition(geometry.position, pose->mutable_position());
        QuaternionArrayToIgnition(geometry.quaternion, pose->mutable_orientation());

        ignition::msgs::Material* material = new_visual->mutable_material();
        LcmColorToIgnition(geometry.color, material->mutable_diffuse());
      }
    }
  }
}

}  // namespace delphyne<|MERGE_RESOLUTION|>--- conflicted
+++ resolved
@@ -49,13 +49,7 @@
       new_link->set_name(link->name);
 
       // Add unique integer id per link
-<<<<<<< HEAD
-      std::stringstream stream;
-      stream << "model[" << new_model->id() << "]::" << link->name;
-      size_t linkId = std::hash<std::string>{}(stream.str());
-=======
       const size_t linkId = GenerateLinkId(new_model->id(), link->name);
->>>>>>> 34f00407
       new_link->set_id(linkId);
 
       for (const drake::lcmt_viewer_geometry_data& geometry : link->geom) {
