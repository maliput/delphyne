include (${project_cmake_dir}/Utils.cmake)
include_directories(${PYTHON_INCLUDE_DIRS})
include_directories(${pybind11_INCLUDE_DIRS})

# ----------------------------------------
# Prepare sources
set (sources
  automotive_simulator.cc
  simulation_runner.cc
)

set (gtest_sources
  simulation_runner_test.cc
  automotive_simulator_test.cc
)

# ----------------------------------------
# Automotive demo
add_executable(automotive-demo
  automotive_demo.cc
  ${sources}
)

target_link_libraries(automotive-demo
  delphyne_protobuf_msgs
  delphyne_lcm_to_ign
  ${drake_LIBRARIES}
  ${IGNITION-COMMON_LIBRARIES}
  ${IGNITION-TRANSPORT_LIBRARIES}
  pybind11::module
  ${PYTHON_LIBRARIES}
)

install(TARGETS automotive-demo DESTINATION ${CMAKE_INSTALL_PREFIX}/bin)

# ----------------------------------------
# Tests
delphyne_build_tests(${gtest_sources})

# ----------------------------------------
<<<<<<< HEAD
# Python bindings

# Find necessary packages
find_package(PythonLibs 2.7 REQUIRED)
include_directories(${PYTHON_INCLUDE_DIRS})

find_package(Boost COMPONENTS python REQUIRED)
include_directories(${Boost_INCLUDE_DIR})

# Build the simulation support for python bindings as a library.
add_library(simulation-support
=======
# Build the simulation runner as a library.
add_library(simulation-runner
>>>>>>> 8bb349a2
    STATIC
    simulation_runner.cc
    automotive_simulator.cc)

target_link_libraries(simulation-support
  delphyne_protobuf_msgs
  delphyne_lcm_to_ign
  ${drake_LIBRARIES}
  ${IGNITION-COMMON_LIBRARIES}
  ${IGNITION-TRANSPORT_LIBRARIES}
  pybind11::module
  ${PYTHON_LIBRARIES}
)

target_include_directories(simulation-support PRIVATE ${CMAKE_CURRENT_BINARY_DIR})

# ----------------------------------------
# Python bindings

# Define the wrapper library for python
add_library(simulation_runner_py
  SHARED
  simulation_runner_py.cc)

# Don't prepend wrapper library name with lib
set_target_properties(simulation_runner_py PROPERTIES PREFIX "")

target_link_libraries(simulation_runner_py
  simulation-support
  delphyne_protobuf_msgs
  delphyne_lcm_to_ign
  ${drake_LIBRARIES}
  ${IGNITION-COMMON_LIBRARIES}
  ${IGNITION-TRANSPORT_LIBRARIES}
  pybind11::module
  ${PYTHON_LIBRARIES}
  )

install(TARGETS simulation_runner_py DESTINATION ${CMAKE_INSTALL_PREFIX}/bin)
install(PROGRAMS python_bindings_example.py DESTINATION ${CMAKE_INSTALL_PREFIX}/bin)<|MERGE_RESOLUTION|>--- conflicted
+++ resolved
@@ -38,7 +38,6 @@
 delphyne_build_tests(${gtest_sources})
 
 # ----------------------------------------
-<<<<<<< HEAD
 # Python bindings
 
 # Find necessary packages
@@ -50,10 +49,6 @@
 
 # Build the simulation support for python bindings as a library.
 add_library(simulation-support
-=======
-# Build the simulation runner as a library.
-add_library(simulation-runner
->>>>>>> 8bb349a2
     STATIC
     simulation_runner.cc
     automotive_simulator.cc)
