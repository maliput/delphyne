--- conflicted
+++ resolved
@@ -34,34 +34,22 @@
 #include <queue>
 #include <string>
 #include <thread>
-<<<<<<< HEAD
+#include <vector>
+
 #include <ignition/msgs.hh>
 #include <ignition/transport/Node.hh>
 
+#include <Python.h>
+#include <pybind11/pybind11.h>
+
 #include "backend/automotive_simulator.h"
 #include "protobuf/robot_model_request.pb.h"
-=======
-#include <vector>
-
-#include <drake/automotive/automotive_simulator.h>
-
-#include <ignition/msgs.hh>
-#include <ignition/transport/Node.hh>
-
-#include <Python.h>
-#include <pybind11/pybind11.h>
-
->>>>>>> 8bb349a2
+
 #include "protobuf/simulation_in_message.pb.h"
 
 namespace delphyne {
 namespace backend {
-<<<<<<< HEAD
-
 /// @brief Block the current thread until a SIGINT or SIGTERM is received.
-=======
-/// \brief Block the current thread until a SIGINT or SIGTERM is received.
->>>>>>> 8bb349a2
 /// Note that this function registers a signal handler. Do not use this
 /// function if you want to manage yourself SIGINT/SIGTERM.
 void WaitForShutdown();
@@ -156,33 +144,25 @@
   /// @brief Default destructor.
   virtual ~SimulatorRunner();
 
-<<<<<<< HEAD
-  /// @brief Start the thread that runs the simulation loop. If there was a
-=======
-  /// \brief Add a python callback to be invoked on each simulation step. It is
+  /// @brief Add a python callback to be invoked on each simulation step. It is
   /// important to note that the simulation step will be effectively blocked
   /// by this the execution of the callbacks, so please consider this when
   /// adding it.
-  /// \param[in] callable A pointer to a callback function, coming from the
+  /// @param[in] callable A pointer to a callback function, coming from the
   /// python world.
   void AddStepCallback(std::function<void()> callable);
 
-  /// \brief Start the thread that runs the simulation loop. If there was a
->>>>>>> 8bb349a2
+  /// @brief Start the thread that runs the simulation loop. If there was a
   /// previous call to Start(), this call will be ignored.
   void Start();
 
-<<<<<<< HEAD
-  /// @brief Run the main simulation loop.
-=======
-  /// \brief Stop the thread that runs the simulation loop. If there was a
+  /// @brief Stop the thread that runs the simulation loop. If there was a
   /// previous call to Stop(), this call will be ignored.
  public:
   void Stop();
 
-  /// \brief Run the main simulation loop.
+  /// @brief Run the main simulation loop.
  public:
->>>>>>> 8bb349a2
   void Run();
 
  private:
@@ -273,14 +253,9 @@
   // externally.
   double customTimeStep = 0.001;
 
-<<<<<<< HEAD
-  // @brief Whether the main loop has been started or not.
-  bool enabled = false;
-=======
   /// \brief Whether the main loop has been started or not.
  private:
   std::atomic<bool> enabled{false};
->>>>>>> 8bb349a2
 
   // @brief A pointer to the Drake simulator.
   std::unique_ptr<delphyne::backend::AutomotiveSimulator<double>> simulator;
