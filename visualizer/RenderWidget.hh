// Copyright 2017 Open Source Robotics Foundation
//
// Redistribution and use in source and binary forms, with or without
// modification, are permitted provided that the following conditions are met:
//
// 1. Redistributions of source code must retain the above copyright notice,
//    this list of conditions and the following disclaimer.
//
// 2. Redistributions in binary form must reproduce the above copyright notice,
//    this list of conditions and the following disclaimer in the documentation
//    and/or other materials provided with the distribution.
//
// 3. Neither the name of the copyright holder nor the names of its contributors
//    may be used to endorse or promote products derived from this software
//    without specific prior written permission.
//
// THIS SOFTWARE IS PROVIDED BY THE COPYRIGHT HOLDERS AND CONTRIBUTORS "AS IS"
// AND ANY EXPRESS OR IMPLIED WARRANTIES, INCLUDING, BUT NOT LIMITED TO, THE
// IMPLIED WARRANTIES OF MERCHANTABILITY AND FITNESS FOR A PARTICULAR PURPOSE
// ARE DISCLAIMED. IN NO EVENT SHALL THE COPYRIGHT HOLDER OR CONTRIBUTORS BE
// LIABLE FOR ANY DIRECT, INDIRECT, INCIDENTAL, SPECIAL, EXEMPLARY, OR
// CONSEQUENTIAL DAMAGES (INCLUDING, BUT NOT LIMITED TO, PROCUREMENT OF
// SUBSTITUTE GOODS OR SERVICES; LOSS OF USE, DATA, OR PROFITS; OR BUSINESS
// INTERRUPTION) HOWEVER CAUSED AND ON ANY THEORY OF LIABILITY, WHETHER IN
// CONTRACT, STRICT LIABILITY, OR TORT (INCLUDING NEGLIGENCE OR OTHERWISE)
// ARISING IN ANY WAY OUT OF THE USE OF THIS SOFTWARE, EVEN IF ADVISED OF THE
// POSSIBILITY OF SUCH DAMAGE.

#ifndef DELPHYNE_GUI_RENDERWIDGET_HH
#define DELPHYNE_GUI_RENDERWIDGET_HH

#include <cmath>
#include <map>
#include <memory>
#include <string>
#include <vector>

#include <ignition/gui/Plugin.hh>
#include <ignition/rendering/RenderTypes.hh>
#include <ignition/rendering/RenderingIface.hh>
#include <ignition/transport.hh>

#include "OrbitViewControl.hh"

// Forward declarations.
namespace ignition {
namespace msgs {
class Model;
class Model_V;
class Visual;
}
}

namespace delphyne {
namespace gui {

/// \class RenderWidget
/// \brief This is a class that implements a simple ign-gui widget for
/// rendering a scene, using the ign-rendering functionality.
class RenderWidget : public ignition::gui::Plugin {
  Q_OBJECT

  /// \def VisualPtr_V
  /// \brief A vector of visual pointers.
  using VisualPtr_V = std::vector<ignition::rendering::VisualPtr>;

<<<<<<< HEAD
  /// \brief All user options that can be configured.
  class UserSettings {
    /// \brief Default user camera pose.
    public: ignition::math::Pose3d userCameraPose =
      {4.0, 4.0, 1.0, 0.0, 0.0, -2.35619};
  };

  public:
    /// \brief Default constructor.
    explicit RenderWidget(QWidget *parent = 0);
=======
 public:
  /// \brief Default constructor.
  explicit RenderWidget(QWidget* parent = 0);
>>>>>>> 23bd935b

  /// \brief Default Destructor.
  virtual ~RenderWidget();

    /// \brief Overridden method to load user configuration.
    /// \param[in] _pluginElem The data containing the configuration.
    virtual void LoadConfig(const tinyxml2::XMLElement *_pluginElem);

    /// \brief Overridden method to get the configuration XML as a string.
    /// \return Config element.
    virtual std::string ConfigStr() const;

  /// \brief Callback to set collection of models for the first time to populate
  /// the scene.
  /// \param[in] _msg The new model.
 public slots:
  void SetInitialModels(const ignition::msgs::Model_V& _msg);

  /// \brief Callback to update the scene.
  /// \param[in] _msg Message containing an update.
 public slots:
  void UpdateScene(const ignition::msgs::Model_V& _msg);

  /// \brief Notify that there's a new model.
  /// \param[in] _msg The new model.
 signals:
  void NewInitialModel(const ignition::msgs::Model_V& _msg);

  /// \brief Notify that there's a new draw update.
  /// \param[in] _msg Message contining the update.
<<<<<<< HEAD
  signals: void NewDraw(const ignition::msgs::Model_V &_msg);

  protected:
    /// \brief Overridden method to receive Qt paint event.
    /// \param[in] _e The event that happened.
    virtual void paintEvent(QPaintEvent *_e);

    /// \brief Overridden method to receive Qt show event.
    /// \param[in] _e The event that happened.
    virtual void showEvent(QShowEvent *_e);

    /// \brief Overridden method to receive Qt resize event.
    /// \param[in] _e The event that happened.
    virtual void resizeEvent(QResizeEvent *_e);

    /// \brief Overridden method to receive Qt move event.
    /// \param[in] _e The event that happened.
    virtual void moveEvent(QMoveEvent *_e);

    /// \brief Overridden method to receive Qt mouse press event.
    /// \param[in] _e The mouse event that happened.
    virtual void mousePressEvent(QMouseEvent *_event);

    /// \brief Overridden method to receive Qt mouse release event.
    /// \param[in] _e The mouse event that happened.
    virtual void mouseReleaseEvent(QMouseEvent *_event);

    /// \brief Overridden method to receive Qt mouse move event.
    /// \param[in] _e The mouse event that happened.
    virtual void mouseMoveEvent(QMouseEvent *_event);

    /// \brief Overridden method to receive Qt mouse wheel event.
    /// \param[in] _e The mouse event that happened.
    virtual void wheelEvent(QWheelEvent *_event);

    /// \brief Override paintEngine to stop Qt From trying to draw on top of
    /// render window.
    /// \return NULL.
    virtual QPaintEngine *paintEngine() const;

  private:
    /// \brief Internal method to create the render window the first time
    /// RenderWidget::showEvent is called.
    void CreateRenderWindow();

    /// \brief Load an entire model in the scene
    /// \param[in] _msg The new model.
    void LoadModel(const ignition::msgs::Model &_msg);

    /// \brief Load a new model.
    /// \param[in] _msg The message containing the model.
    void OnInitialModel(const ignition::msgs::Model_V &_msg);

    /// \brief Update an existing visual.
    /// \param[in] _msg The pose of the new visual.
    void OnUpdateScene(const ignition::msgs::Model_V &_msg);

    /// \brief Create a visual and material before rendering.
    /// \param[in] _vis The input message containing the visual specs.
    /// \param[out] _visual The new visual.
    /// \param[out] _material The new material.
    bool CreateVisual(const ignition::msgs::Visual &_vis,
                      ignition::rendering::VisualPtr &_visual,
                      ignition::rendering::MaterialPtr &_material) const;

    /// \brief Creates a root visual for a given link
    /// and adds it as a child of the scene
    /// \param[in] _link The robot link
    /// \param[in] _robotID The robot uuid
    /// \return The root visual
    ignition::rendering::VisualPtr CreateLinkRootVisual(
      ignition::msgs::Link &_link,
      const uint32_t _robotID);

    /// \brief Helper function used during the last phase of rendering.
    /// \param[in] _vis The input message containing the visual specs.
    /// \param[in] _scale The scale vector.
    /// \param[in] _material The material.
    /// \param[in, out] _visual The visual that is going to be rendered.
    ignition::rendering::VisualPtr Render(const ignition::msgs::Visual &_vis,
                                         const ignition::math::Vector3d &_scale,
                              const ignition::rendering::MaterialPtr &_material,
                                       ignition::rendering::VisualPtr &_visual);

    /// \brief Render a new box.
    /// \param[in] _vis the visual containing the properties of the object.
    /// \return A pointer to the new visual.
    ignition::rendering::VisualPtr RenderBox(
      const ignition::msgs::Visual &_vis,
      ignition::rendering::VisualPtr &_visual,
      ignition::rendering::MaterialPtr &_material);

    /// \brief Render a new sphere.
    /// \param[in] _vis the visual containing the properties of the object.
    /// \return A pointer to the new visual.
    ignition::rendering::VisualPtr RenderSphere(
      const ignition::msgs::Visual &_vis,
      ignition::rendering::VisualPtr &_visual,
      ignition::rendering::MaterialPtr &_material);

    /// \brief Render a new cylinder.
    /// \param[in] _vis the visual containing the properties of the object.
    /// \return A pointer to the new visual.
    ignition::rendering::VisualPtr RenderCylinder(
      const ignition::msgs::Visual &_vis,
      ignition::rendering::VisualPtr &_visual,
      ignition::rendering::MaterialPtr &_material);

    /// \brief Render a new mesh.
    /// \param[in] _vis the visual containing the properties of the object.
    /// \return A pointer to the new visual.
    ignition::rendering::VisualPtr RenderMesh(
      const ignition::msgs::Visual &_vis);

    /// \brief Render the ground plane.
    void RenderGroundPlane();

    /// \brief Render a 50x50 grid from a mesh.
    void RenderGrid();

    /// \brief Render the origin reference frame.
    void RenderOrigin();

    /// \brief Find a file by name.
    /// In the case of an absolute path:
    ///   The function will check if the path exists.
    /// In the case of a relative path:
    ///   The function will search for the path in all the directories
    ///   specified in the environment variable DELPHYNE_PACKAGE_PATH.
    /// In the case of a path with a prefix (e.g.: package://drake/my_mesh.dae):
    ///   The prefix ("package://") is removed and the remaining path is
    /// searched as if a relative path was specified.
    /// \param[in] _path The path of the file.
    /// \return The full path to the file or an empty string if not found.
    std::string FindFile(const std::string &_path) const;

    /// \brief The frequency at which we'll do an update on the widget.
    const int kUpdateTimeFrequency =
      static_cast<int>(std::round(1000.0 / 60.0));

    /// \brief Pointer to timer to call update on a periodic basis.
    QTimer *updateTimer = nullptr;

    /// \brief Pointer to the renderWindow created by this class.
    ignition::rendering::RenderWindowPtr renderWindow;

    /// \brief Pointer to the camera created by this class.
    ignition::rendering::CameraPtr camera;

    /// \brief A transport node.
    ignition::transport::Node node;

    /// \brief The scene.
    ignition::rendering::ScenePtr scene;

    /// \brief Is the scene initialized?.
    bool initializedScene;

    /// \brief Controls the view of the scene.
    std::unique_ptr<OrbitViewControl> orbitViewControl;

    /// \brief List of paths that can contain resources (e.g.: meshes).
    /// The content of this variable is populated with the value of the
    /// DELPHYNE_PACKAGE_PATH environment variable.
    std::vector<std::string> packagePaths;

    /// \brief This the data structure that stores the pointers to all visuals.
    /// The key is the model Id.
    /// The value is another map, where the key is the link name, and the
    /// value is a root visual of which all the link's visuals are childs
    std::map<uint32_t, std::map<std::string, ignition::rendering::VisualPtr>> allVisuals;

    /// \brief Store all the user settings.
    UserSettings userSettings;
};
=======
 signals:
  void NewDraw(const ignition::msgs::Model_V& _msg);

 protected:
  /// \brief Overridden method to receive Qt paint event.
  /// \param[in] _e The event that happened.
  virtual void paintEvent(QPaintEvent* _e);

  /// \brief Overridden method to receive Qt show event.
  /// \param[in] _e The event that happened.
  virtual void showEvent(QShowEvent* _e);

  /// \brief Overridden method to receive Qt resize event.
  /// \param[in] _e The event that happened.
  virtual void resizeEvent(QResizeEvent* _e);

  /// \brief Overridden method to receive Qt move event.
  /// \param[in] _e The event that happened.
  virtual void moveEvent(QMoveEvent* _e);

  /// \brief Overridden method to receive Qt mouse press event.
  /// \param[in] _e The mouse event that happened.
  virtual void mousePressEvent(QMouseEvent* _event);
>>>>>>> 23bd935b

  /// \brief Overridden method to receive Qt mouse release event.
  /// \param[in] _e The mouse event that happened.
  virtual void mouseReleaseEvent(QMouseEvent* _event);

  /// \brief Overridden method to receive Qt mouse move event.
  /// \param[in] _e The mouse event that happened.
  virtual void mouseMoveEvent(QMouseEvent* _event);

  /// \brief Overridden method to receive Qt mouse wheel event.
  /// \param[in] _e The mouse event that happened.
  virtual void wheelEvent(QWheelEvent* _event);

  /// \brief Override paintEngine to stop Qt From trying to draw on top of
  /// render window.
  /// \return NULL.
  virtual QPaintEngine* paintEngine() const;

 private:
  /// \brief Internal method to create the render window the first time
  /// RenderWidget::showEvent is called.
  void CreateRenderWindow();

  /// \brief Load an entire model in the scene
  /// \param[in] _msg The new model.
  void LoadModel(const ignition::msgs::Model& _msg);

  /// \brief Load a new model.
  /// \param[in] _msg The message containing the model.
  void OnInitialModel(const ignition::msgs::Model_V& _msg);

  /// \brief Update an existing visual.
  /// \param[in] _msg The pose of the new visual.
  void OnUpdateScene(const ignition::msgs::Model_V& _msg);

  /// \brief Create a visual and material before rendering.
  /// \param[in] _vis The input message containing the visual specs.
  /// \param[out] _visual The new visual.
  /// \param[out] _material The new material.
  bool CreateVisual(const ignition::msgs::Visual& _vis,
                    ignition::rendering::VisualPtr& _visual,
                    ignition::rendering::MaterialPtr& _material) const;

  /// \brief Creates a root visual for a given link
  /// and adds it as a child of the scene
  /// \param[in] _link The robot link
  /// \param[in] _robotID The robot uuid
  /// \return The root visual
  ignition::rendering::VisualPtr CreateLinkRootVisual(
      ignition::msgs::Link& _link, const uint32_t _robotID);

  /// \brief Helper function used during the last phase of rendering.
  /// \param[in] _vis The input message containing the visual specs.
  /// \param[in] _scale The scale vector.
  /// \param[in] _material The material.
  /// \param[in, out] _visual The visual that is going to be rendered.
  ignition::rendering::VisualPtr Render(
      const ignition::msgs::Visual& _vis,
      const ignition::math::Vector3d& _scale,
      const ignition::rendering::MaterialPtr& _material,
      ignition::rendering::VisualPtr& _visual);

  /// \brief Render a new box.
  /// \param[in] _vis the visual containing the properties of the object.
  /// \return A pointer to the new visual.
  ignition::rendering::VisualPtr RenderBox(
      const ignition::msgs::Visual& _vis,
      ignition::rendering::VisualPtr& _visual,
      ignition::rendering::MaterialPtr& _material);

  /// \brief Render a new sphere.
  /// \param[in] _vis the visual containing the properties of the object.
  /// \return A pointer to the new visual.
  ignition::rendering::VisualPtr RenderSphere(
      const ignition::msgs::Visual& _vis,
      ignition::rendering::VisualPtr& _visual,
      ignition::rendering::MaterialPtr& _material);

  /// \brief Render a new cylinder.
  /// \param[in] _vis the visual containing the properties of the object.
  /// \return A pointer to the new visual.
  ignition::rendering::VisualPtr RenderCylinder(
      const ignition::msgs::Visual& _vis,
      ignition::rendering::VisualPtr& _visual,
      ignition::rendering::MaterialPtr& _material);

  /// \brief Render a new mesh.
  /// \param[in] _vis the visual containing the properties of the object.
  /// \return A pointer to the new visual.
  ignition::rendering::VisualPtr RenderMesh(const ignition::msgs::Visual& _vis);

  /// \brief Render the ground plane.
  void RenderGroundPlane();

  /// \brief Render a 50x50 grid from a mesh.
  void RenderGrid();

  /// \brief Render the origin reference frame.
  void RenderOrigin();

  /// \brief Find a file by name.
  /// In the case of an absolute path:
  ///   The function will check if the path exists.
  /// In the case of a relative path:
  ///   The function will search for the path in all the directories
  ///   specified in the environment variable DELPHYNE_PACKAGE_PATH.
  /// In the case of a path with a prefix (e.g.: package://drake/my_mesh.dae):
  ///   The prefix ("package://") is removed and the remaining path is
  /// searched as if a relative path was specified.
  /// \param[in] _path The path of the file.
  /// \return The full path to the file or an empty string if not found.
  std::string FindFile(const std::string& _path) const;

  /// \brief The frequency at which we'll do an update on the widget.
  const int kUpdateTimeFrequency = static_cast<int>(std::round(1000.0 / 60.0));

  /// \brief Pointer to timer to call update on a periodic basis.
  QTimer* updateTimer = nullptr;

  /// \brief Pointer to the renderWindow created by this class.
  ignition::rendering::RenderWindowPtr renderWindow;

  /// \brief Pointer to the camera created by this class.
  ignition::rendering::CameraPtr camera;

  /// \brief A transport node.
  ignition::transport::Node node;

  /// \brief The scene.
  ignition::rendering::ScenePtr scene;

  /// \brief Is the scene initialized?.
  bool initializedScene;

  /// \brief Controls the view of the scene.
  std::unique_ptr<OrbitViewControl> orbitViewControl;

  /// \brief List of paths that can contain resources (e.g.: meshes).
  /// The content of this variable is populated with the value of the
  /// DELPHYNE_PACKAGE_PATH environment variable.
  std::vector<std::string> packagePaths;

  /// \brief This the data structure that stores the pointers to all visuals.
  /// The key is the model Id.
  /// The value is another map, where the key is the link name, and the
  /// value is a root visual of which all the link's visuals are childs
  std::map<uint32_t, std::map<std::string, ignition::rendering::VisualPtr>>
      allVisuals;
};
}
}

#endif<|MERGE_RESOLUTION|>--- conflicted
+++ resolved
@@ -64,7 +64,6 @@
   /// \brief A vector of visual pointers.
   using VisualPtr_V = std::vector<ignition::rendering::VisualPtr>;
 
-<<<<<<< HEAD
   /// \brief All user options that can be configured.
   class UserSettings {
     /// \brief Default user camera pose.
@@ -72,21 +71,16 @@
       {4.0, 4.0, 1.0, 0.0, 0.0, -2.35619};
   };
 
-  public:
-    /// \brief Default constructor.
-    explicit RenderWidget(QWidget *parent = 0);
-=======
  public:
   /// \brief Default constructor.
   explicit RenderWidget(QWidget* parent = 0);
->>>>>>> 23bd935b
 
   /// \brief Default Destructor.
   virtual ~RenderWidget();
 
-    /// \brief Overridden method to load user configuration.
-    /// \param[in] _pluginElem The data containing the configuration.
-    virtual void LoadConfig(const tinyxml2::XMLElement *_pluginElem);
+  /// \brief Overridden method to load user configuration.
+  /// \param[in] _pluginElem The data containing the configuration.
+  virtual void LoadConfig(const tinyxml2::XMLElement* _pluginElem);
 
     /// \brief Overridden method to get the configuration XML as a string.
     /// \return Config element.
@@ -110,183 +104,6 @@
 
   /// \brief Notify that there's a new draw update.
   /// \param[in] _msg Message contining the update.
-<<<<<<< HEAD
-  signals: void NewDraw(const ignition::msgs::Model_V &_msg);
-
-  protected:
-    /// \brief Overridden method to receive Qt paint event.
-    /// \param[in] _e The event that happened.
-    virtual void paintEvent(QPaintEvent *_e);
-
-    /// \brief Overridden method to receive Qt show event.
-    /// \param[in] _e The event that happened.
-    virtual void showEvent(QShowEvent *_e);
-
-    /// \brief Overridden method to receive Qt resize event.
-    /// \param[in] _e The event that happened.
-    virtual void resizeEvent(QResizeEvent *_e);
-
-    /// \brief Overridden method to receive Qt move event.
-    /// \param[in] _e The event that happened.
-    virtual void moveEvent(QMoveEvent *_e);
-
-    /// \brief Overridden method to receive Qt mouse press event.
-    /// \param[in] _e The mouse event that happened.
-    virtual void mousePressEvent(QMouseEvent *_event);
-
-    /// \brief Overridden method to receive Qt mouse release event.
-    /// \param[in] _e The mouse event that happened.
-    virtual void mouseReleaseEvent(QMouseEvent *_event);
-
-    /// \brief Overridden method to receive Qt mouse move event.
-    /// \param[in] _e The mouse event that happened.
-    virtual void mouseMoveEvent(QMouseEvent *_event);
-
-    /// \brief Overridden method to receive Qt mouse wheel event.
-    /// \param[in] _e The mouse event that happened.
-    virtual void wheelEvent(QWheelEvent *_event);
-
-    /// \brief Override paintEngine to stop Qt From trying to draw on top of
-    /// render window.
-    /// \return NULL.
-    virtual QPaintEngine *paintEngine() const;
-
-  private:
-    /// \brief Internal method to create the render window the first time
-    /// RenderWidget::showEvent is called.
-    void CreateRenderWindow();
-
-    /// \brief Load an entire model in the scene
-    /// \param[in] _msg The new model.
-    void LoadModel(const ignition::msgs::Model &_msg);
-
-    /// \brief Load a new model.
-    /// \param[in] _msg The message containing the model.
-    void OnInitialModel(const ignition::msgs::Model_V &_msg);
-
-    /// \brief Update an existing visual.
-    /// \param[in] _msg The pose of the new visual.
-    void OnUpdateScene(const ignition::msgs::Model_V &_msg);
-
-    /// \brief Create a visual and material before rendering.
-    /// \param[in] _vis The input message containing the visual specs.
-    /// \param[out] _visual The new visual.
-    /// \param[out] _material The new material.
-    bool CreateVisual(const ignition::msgs::Visual &_vis,
-                      ignition::rendering::VisualPtr &_visual,
-                      ignition::rendering::MaterialPtr &_material) const;
-
-    /// \brief Creates a root visual for a given link
-    /// and adds it as a child of the scene
-    /// \param[in] _link The robot link
-    /// \param[in] _robotID The robot uuid
-    /// \return The root visual
-    ignition::rendering::VisualPtr CreateLinkRootVisual(
-      ignition::msgs::Link &_link,
-      const uint32_t _robotID);
-
-    /// \brief Helper function used during the last phase of rendering.
-    /// \param[in] _vis The input message containing the visual specs.
-    /// \param[in] _scale The scale vector.
-    /// \param[in] _material The material.
-    /// \param[in, out] _visual The visual that is going to be rendered.
-    ignition::rendering::VisualPtr Render(const ignition::msgs::Visual &_vis,
-                                         const ignition::math::Vector3d &_scale,
-                              const ignition::rendering::MaterialPtr &_material,
-                                       ignition::rendering::VisualPtr &_visual);
-
-    /// \brief Render a new box.
-    /// \param[in] _vis the visual containing the properties of the object.
-    /// \return A pointer to the new visual.
-    ignition::rendering::VisualPtr RenderBox(
-      const ignition::msgs::Visual &_vis,
-      ignition::rendering::VisualPtr &_visual,
-      ignition::rendering::MaterialPtr &_material);
-
-    /// \brief Render a new sphere.
-    /// \param[in] _vis the visual containing the properties of the object.
-    /// \return A pointer to the new visual.
-    ignition::rendering::VisualPtr RenderSphere(
-      const ignition::msgs::Visual &_vis,
-      ignition::rendering::VisualPtr &_visual,
-      ignition::rendering::MaterialPtr &_material);
-
-    /// \brief Render a new cylinder.
-    /// \param[in] _vis the visual containing the properties of the object.
-    /// \return A pointer to the new visual.
-    ignition::rendering::VisualPtr RenderCylinder(
-      const ignition::msgs::Visual &_vis,
-      ignition::rendering::VisualPtr &_visual,
-      ignition::rendering::MaterialPtr &_material);
-
-    /// \brief Render a new mesh.
-    /// \param[in] _vis the visual containing the properties of the object.
-    /// \return A pointer to the new visual.
-    ignition::rendering::VisualPtr RenderMesh(
-      const ignition::msgs::Visual &_vis);
-
-    /// \brief Render the ground plane.
-    void RenderGroundPlane();
-
-    /// \brief Render a 50x50 grid from a mesh.
-    void RenderGrid();
-
-    /// \brief Render the origin reference frame.
-    void RenderOrigin();
-
-    /// \brief Find a file by name.
-    /// In the case of an absolute path:
-    ///   The function will check if the path exists.
-    /// In the case of a relative path:
-    ///   The function will search for the path in all the directories
-    ///   specified in the environment variable DELPHYNE_PACKAGE_PATH.
-    /// In the case of a path with a prefix (e.g.: package://drake/my_mesh.dae):
-    ///   The prefix ("package://") is removed and the remaining path is
-    /// searched as if a relative path was specified.
-    /// \param[in] _path The path of the file.
-    /// \return The full path to the file or an empty string if not found.
-    std::string FindFile(const std::string &_path) const;
-
-    /// \brief The frequency at which we'll do an update on the widget.
-    const int kUpdateTimeFrequency =
-      static_cast<int>(std::round(1000.0 / 60.0));
-
-    /// \brief Pointer to timer to call update on a periodic basis.
-    QTimer *updateTimer = nullptr;
-
-    /// \brief Pointer to the renderWindow created by this class.
-    ignition::rendering::RenderWindowPtr renderWindow;
-
-    /// \brief Pointer to the camera created by this class.
-    ignition::rendering::CameraPtr camera;
-
-    /// \brief A transport node.
-    ignition::transport::Node node;
-
-    /// \brief The scene.
-    ignition::rendering::ScenePtr scene;
-
-    /// \brief Is the scene initialized?.
-    bool initializedScene;
-
-    /// \brief Controls the view of the scene.
-    std::unique_ptr<OrbitViewControl> orbitViewControl;
-
-    /// \brief List of paths that can contain resources (e.g.: meshes).
-    /// The content of this variable is populated with the value of the
-    /// DELPHYNE_PACKAGE_PATH environment variable.
-    std::vector<std::string> packagePaths;
-
-    /// \brief This the data structure that stores the pointers to all visuals.
-    /// The key is the model Id.
-    /// The value is another map, where the key is the link name, and the
-    /// value is a root visual of which all the link's visuals are childs
-    std::map<uint32_t, std::map<std::string, ignition::rendering::VisualPtr>> allVisuals;
-
-    /// \brief Store all the user settings.
-    UserSettings userSettings;
-};
-=======
  signals:
   void NewDraw(const ignition::msgs::Model_V& _msg);
 
@@ -310,7 +127,6 @@
   /// \brief Overridden method to receive Qt mouse press event.
   /// \param[in] _e The mouse event that happened.
   virtual void mousePressEvent(QMouseEvent* _event);
->>>>>>> 23bd935b
 
   /// \brief Overridden method to receive Qt mouse release event.
   /// \param[in] _e The mouse event that happened.
@@ -459,6 +275,9 @@
   /// value is a root visual of which all the link's visuals are childs
   std::map<uint32_t, std::map<std::string, ignition::rendering::VisualPtr>>
       allVisuals;
+
+  /// \brief Store all the user settings.
+  UserSettings userSettings;
 };
 }
 }
