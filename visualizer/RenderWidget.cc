// Copyright 2017 Open Source Robotics Foundation
//
// Redistribution and use in source and binary forms, with or without
// modification, are permitted provided that the following conditions are met:
//
// 1. Redistributions of source code must retain the above copyright notice,
//    this list of conditions and the following disclaimer.
//
// 2. Redistributions in binary form must reproduce the above copyright notice,
//    this list of conditions and the following disclaimer in the documentation
//    and/or other materials provided with the distribution.
//
// 3. Neither the name of the copyright holder nor the names of its contributors
//    may be used to endorse or promote products derived from this software
//    without specific prior written permission.
//
// THIS SOFTWARE IS PROVIDED BY THE COPYRIGHT HOLDERS AND CONTRIBUTORS "AS IS"
// AND ANY EXPRESS OR IMPLIED WARRANTIES, INCLUDING, BUT NOT LIMITED TO, THE
// IMPLIED WARRANTIES OF MERCHANTABILITY AND FITNESS FOR A PARTICULAR PURPOSE
// ARE DISCLAIMED. IN NO EVENT SHALL THE COPYRIGHT HOLDER OR CONTRIBUTORS BE
// LIABLE FOR ANY DIRECT, INDIRECT, INCIDENTAL, SPECIAL, EXEMPLARY, OR
// CONSEQUENTIAL DAMAGES (INCLUDING, BUT NOT LIMITED TO, PROCUREMENT OF
// SUBSTITUTE GOODS OR SERVICES; LOSS OF USE, DATA, OR PROFITS; OR BUSINESS
// INTERRUPTION) HOWEVER CAUSED AND ON ANY THEORY OF LIABILITY, WHETHER IN
// CONTRACT, STRICT LIABILITY, OR TORT (INCLUDING NEGLIGENCE OR OTHERWISE)
// ARISING IN ANY WAY OUT OF THE USE OF THIS SOFTWARE, EVEN IF ADVISED OF THE
// POSSIBILITY OF SUCH DAMAGE.

#include <cstdlib>
#include <iterator>
#include <sstream>
#include <string>
#include <utility>
#include <tinyxml2.h>

#include <ignition/common/Console.hh>
#include <ignition/common/MeshManager.hh>
#include <ignition/common/PluginMacros.hh>
#include <ignition/common/StringUtils.hh>
#include <ignition/common/SystemPaths.hh>
#include <ignition/gui/Iface.hh>
#include <ignition/gui/Plugin.hh>
#include <ignition/math/Helpers.hh>
#include <ignition/math/Pose3.hh>
#include <ignition/math/Vector3.hh>
#include <ignition/msgs.hh>
#include <ignition/rendering/Camera.hh>
#include <ignition/rendering/Light.hh>
#include <ignition/rendering/MeshDescriptor.hh>
#include <ignition/rendering/RenderEngine.hh>
#include <ignition/rendering/RenderEngineManager.hh>
#include <ignition/rendering/RenderTarget.hh>
#include <ignition/rendering/RenderTypes.hh>
#include <ignition/rendering/RenderingIface.hh>
#include <ignition/rendering/Scene.hh>

#include "RenderWidget.hh"

Q_DECLARE_METATYPE(ignition::msgs::Model_V)

using namespace delphyne;
using namespace gui;

/////////////////////////////////////////////////
static void setPoseFromMessage(const ignition::msgs::Visual& _vis,
                               ignition::rendering::VisualPtr _shape) {
  double x = 0.0;
  double y = 0.0;
  double z = 0.0;
  double qw = 1.0;
  double qx = 0.0;
  double qy = 0.0;
  double qz = 0.0;

  if (_vis.has_pose()) {
    if (_vis.pose().has_position()) {
      x += _vis.pose().position().x();
      y += _vis.pose().position().y();
      z += _vis.pose().position().z();
    }
    if (_vis.pose().has_orientation()) {
      qw = _vis.pose().orientation().w();
      qx = _vis.pose().orientation().x();
      qy = _vis.pose().orientation().y();
      qz = _vis.pose().orientation().z();
    }
  }

  ignition::math::Pose3d newpose(x, y, z, qw, qx, qy, qz);

  _shape->SetLocalPose(newpose);
}

/////////////////////////////////////////////////
std::string RenderWidget::FindFile(const std::string& _path) const {
  std::string res = "";
  // Case 1: Absolute path. E.g,: "/tmp/my_mesh.dae"
  if (ignition::common::StartsWith(_path, "/")) {
    if (ignition::common::exists(_path)) {
      res = _path;
    }
    return res;
  }

  int index = _path.find("://");
  std::string path = _path;

  // Case 2: Contains a prefix. E.g.: "package://meshes/my_mesh.dae"
  if (index != std::string::npos) {
    // Remove the prefix.
    path = _path.substr(index + 3, _path.size() - index - 3);
  }

  // Case 3: Relative path. E.g.: "meshes/my_mesh.dae"
  return ignition::common::SystemPaths::LocateLocalFile(path,
                                                        this->packagePaths);
}

/////////////////////////////////////////////////
RenderWidget::RenderWidget(QWidget* parent)
    : Plugin(), initializedScene(false) {
  qRegisterMetaType<ignition::msgs::Model_V>();

  this->setAttribute(Qt::WA_OpaquePaintEvent, true);
  this->setAttribute(Qt::WA_PaintOnScreen, true);
  this->setAttribute(Qt::WA_NoSystemBackground, true);

  this->setFocusPolicy(Qt::StrongFocus);
  this->setMouseTracking(true);
  this->setSizePolicy(QSizePolicy::Expanding, QSizePolicy::Expanding);

  this->title = "RenderWidget";

  // The below block means that every time the updateTime expires, we do an
  // update on the widget. Later on, we call the start() method to start this
  // time at a fixed frequency.  Note that we do not start this timer until the
  // first time that showEvent() is called.
  this->updateTimer = new QTimer(this);
  QObject::connect(this->updateTimer, SIGNAL(timeout()), this, SLOT(update()));
  QObject::connect(
      this, SIGNAL(NewInitialModel(const ignition::msgs::Model_V&)), this,
      SLOT(SetInitialModels(const ignition::msgs::Model_V&)));
  QObject::connect(this, SIGNAL(NewDraw(const ignition::msgs::Model_V&)), this,
                   SLOT(UpdateScene(const ignition::msgs::Model_V&)));

  auto paths =
      ignition::common::SystemPaths::PathsFromEnv("DELPHYNE_PACKAGE_PATH");
  if (paths.empty()) {
    ignerr << "DELPHYNE_PACKAGE_PATH environment variable is not set"
           << std::endl;
  }
  std::copy(paths.begin(), paths.end(), std::back_inserter(this->packagePaths));

  this->node.Subscribe("/DRAKE_VIEWER_LOAD_ROBOT",
                       &RenderWidget::OnInitialModel, this);
  this->node.Subscribe("/DRAKE_VIEWER_DRAW", &RenderWidget::OnUpdateScene,
                       this);

  this->setMinimumHeight(100);
}

/////////////////////////////////////////////////
RenderWidget::~RenderWidget() {}

/////////////////////////////////////////////////
<<<<<<< HEAD
void RenderWidget::LoadConfig(const tinyxml2::XMLElement *_pluginElem)
{
  tinyxml2::XMLPrinter printer;
  if (!_pluginElem->Accept(&printer))
  {
    ignwarn << "There was an error parsing the plugin element for ["
            << this->title << "]." << std::endl;
    return;
  }

  // Load the user camera options.
  auto userCameraXML = _pluginElem->FirstChildElement("camera");
  while (userCameraXML) {
    std::string cameraName;
    if (userCameraXML->Attribute("name", "user_camera"))
    {
      auto poseXML = userCameraXML->FirstChildElement("pose");
      if (poseXML) {
        auto poseStr = poseXML->GetText();
        std::istringstream stream(poseStr);
        stream >> this->userSettings.userCameraPose;
      } else {
        ignerr << "Unable to parse <pose> element within <camera>" << std::endl;
      }
      break;
    }

    // Not a user camera, skip to the next camera.
    userCameraXML = userCameraXML->NextSiblingElement("camera");
  }
}

/////////////////////////////////////////////////
std::string RenderWidget::ConfigStr() const
{
  tinyxml2::XMLDocument xmlDoc;

  // Create the plugin element.
  tinyxml2::XMLElement *pluginXML = xmlDoc.NewElement("plugin");
  pluginXML->SetAttribute("filename", "RenderWidget");
  xmlDoc.InsertFirstChild(pluginXML);

  // User camera options.
  tinyxml2::XMLElement *userCameraXML = xmlDoc.NewElement("camera");
  userCameraXML->SetAttribute("name", "user_camera");
  pluginXML->InsertEndChild(userCameraXML);
  tinyxml2::XMLElement *poseXML = xmlDoc.NewElement("pose");
  auto pos = this->camera->LocalPose().Pos();
  auto rot = this->camera->LocalPose().Rot().Euler();
  std::stringstream stream;
  stream << pos.X() << " " << pos.Y() << " " << pos.Z() << " "
         << rot.X() << " " << rot.Y() << " " << rot.Z();
  poseXML->SetText(stream.str().c_str());
  userCameraXML->InsertEndChild(poseXML);

  tinyxml2::XMLPrinter printer;
  xmlDoc.Print(&printer);

  return printer.CStr();
}

/////////////////////////////////////////////////
void RenderWidget::OnInitialModel(const ignition::msgs::Model_V &_msg)
{
=======
void RenderWidget::OnInitialModel(const ignition::msgs::Model_V& _msg) {
>>>>>>> 23bd935b
  emit this->NewInitialModel(_msg);
}

/////////////////////////////////////////////////
void RenderWidget::OnUpdateScene(const ignition::msgs::Model_V& _msg) {
  emit this->NewDraw(_msg);
}

/////////////////////////////////////////////////
bool RenderWidget::CreateVisual(
    const ignition::msgs::Visual& _vis, ignition::rendering::VisualPtr& _visual,
    ignition::rendering::MaterialPtr& _material) const {
  _visual = this->scene->CreateVisual();
  if (!_visual) {
    ignerr << "Failed to create visual" << std::endl;
    return false;
  }

  _material = this->scene->CreateMaterial();
  if (!_material) {
    ignerr << "Failed to create material" << std::endl;
    return false;
  }

  if (_vis.has_material()) {
    const auto& material = _vis.material();
    if (material.has_diffuse()) {
      const auto& diffuse = material.diffuse();
      if (diffuse.has_r() && diffuse.has_g() && diffuse.has_b()) {
        _material->SetDiffuse(diffuse.r(), diffuse.g(), diffuse.b());
      }
      const auto& ambient = material.ambient();
      if (ambient.has_r() && ambient.has_g() && ambient.has_b()) {
        _material->SetAmbient(ambient.r(), ambient.g(), ambient.b());
      }
      const auto& specular = material.specular();
      if (specular.has_r() && specular.has_g() && specular.has_b()) {
        _material->SetSpecular(specular.r(), specular.g(), specular.b());
      }
    }
  }

  if (_vis.has_transparency()) {
    _material->SetTransparency(_vis.transparency());
  }

  _material->SetShininess(50);
  _material->SetReflectivity(0);

  return true;
}

/////////////////////////////////////////////////
ignition::rendering::VisualPtr RenderWidget::Render(
    const ignition::msgs::Visual& _vis, const ignition::math::Vector3d& _scale,
    const ignition::rendering::MaterialPtr& _material,
    ignition::rendering::VisualPtr& _visual) {
  setPoseFromMessage(_vis, _visual);
  _visual->SetLocalScale(_scale.X(), _scale.Y(), _scale.Z());
  _visual->SetMaterial(_material);
  return _visual;
}

/////////////////////////////////////////////////
ignition::rendering::VisualPtr RenderWidget::RenderBox(
    const ignition::msgs::Visual& _vis, ignition::rendering::VisualPtr& _visual,
    ignition::rendering::MaterialPtr& _material) {
  ignition::math::Vector3d scale = ignition::math::Vector3d::One;
  auto geomBox = _vis.geometry().box();
  if (geomBox.has_size()) {
    scale.X() = geomBox.size().x();
    scale.Y() = geomBox.size().y();
    scale.Z() = geomBox.size().z();
  }

  _visual->AddGeometry(scene->CreateBox());
  this->Render(_vis, scale, _material, _visual);
  return _visual;
}

/////////////////////////////////////////////////
ignition::rendering::VisualPtr RenderWidget::RenderSphere(
    const ignition::msgs::Visual& _vis, ignition::rendering::VisualPtr& _visual,
    ignition::rendering::MaterialPtr& _material) {
  ignition::math::Vector3d scale = ignition::math::Vector3d::One;
  auto geomSphere = _vis.geometry().sphere();
  if (geomSphere.has_radius()) {
    scale.X() *= geomSphere.radius();
    scale.Y() *= geomSphere.radius();
    scale.Z() *= geomSphere.radius();
  }

  _visual->AddGeometry(scene->CreateSphere());
  this->Render(_vis, scale, _material, _visual);
  return _visual;
}

/////////////////////////////////////////////////
ignition::rendering::VisualPtr RenderWidget::RenderCylinder(
    const ignition::msgs::Visual& _vis, ignition::rendering::VisualPtr& _visual,
    ignition::rendering::MaterialPtr& _material) {
  ignition::math::Vector3d scale = ignition::math::Vector3d::One;
  auto geomCylinder = _vis.geometry().cylinder();
  if (geomCylinder.has_radius()) {
    scale.X() *= 2 * geomCylinder.radius();
    scale.Y() *= 2 * geomCylinder.radius();
  }
  if (geomCylinder.has_length()) {
    scale.Z() = geomCylinder.length();
  }

  _visual->AddGeometry(scene->CreateCylinder());
  this->Render(_vis, scale, _material, _visual);
  return _visual;
}

/////////////////////////////////////////////////
void RenderWidget::RenderGroundPlane() {
  auto material = this->scene->CreateMaterial();
  if (!material) {
    ignerr << "Failed to create ground plane material" << std::endl;
    return;
  }

  material->SetShininess(50);
  material->SetReflectivity(0);

  auto groundPlaneVisual = this->scene->CreateVisual();
  if (!groundPlaneVisual) {
    ignerr << "Failed to create ground plane visual" << std::endl;
    return;
  }

  // 100 x 100 ground plane.
  groundPlaneVisual->SetLocalScale(100, 100, 1);
  groundPlaneVisual->AddGeometry(scene->CreatePlane());
  groundPlaneVisual->SetMaterial(material);
  this->scene->RootVisual()->AddChild(groundPlaneVisual);
}

/////////////////////////////////////////////////
void RenderWidget::RenderGrid() {
  ignition::msgs::Visual gridVisual;
  auto* gridGeometry = gridVisual.mutable_geometry();
  gridGeometry->set_type(ignition::msgs::Geometry::MESH);

  auto* gridMesh = gridGeometry->mutable_mesh();
  gridMesh->set_filename("media/grid.obj");

  ignition::rendering::VisualPtr gridVisualPtr;
  gridVisualPtr = this->RenderMesh(gridVisual);
  this->scene->RootVisual()->AddChild(gridVisualPtr);
}

/////////////////////////////////////////////////
void RenderWidget::RenderOrigin() {
  const double kAxisRadius = 0.02;
  const double kAxisLength = 10000;
  const double kAxisHalfLength = kAxisLength / 2.0;

  // Create the visual axes.
  std::array<ignition::rendering::VisualPtr, 3> axes;
  for (auto& axis : axes) {
    axis = this->scene->CreateVisual();
    if (!axis) {
      ignerr << "Failed to create axis visual" << std::endl;
      return;
    }
    axis->SetLocalScale(kAxisRadius, kAxisRadius, kAxisLength);
    axis->AddGeometry(scene->CreateCylinder());
  }

  const ignition::math::Pose3d kAxisPoseX(kAxisHalfLength, 0, 0, 0, IGN_PI_2,
                                          0);
  axes[0]->SetLocalPose(kAxisPoseX);
  axes[0]->SetMaterial("Default/TransRed");
  const ignition::math::Pose3d kAxisPoseY(0, kAxisHalfLength, 0, IGN_PI_2, 0,
                                          0);
  axes[1]->SetLocalPose(kAxisPoseY);
  axes[1]->SetMaterial("Default/TransGreen");
  const ignition::math::Pose3d kAxisPoseZ(0, 0, kAxisHalfLength, 0, 0, 0);
  axes[2]->SetLocalPose(kAxisPoseZ);
  axes[2]->SetMaterial("Default/TransBlue");

  for (auto& axis : axes) {
    this->scene->RootVisual()->AddChild(axis);
  }
}

/////////////////////////////////////////////////
ignition::rendering::VisualPtr RenderWidget::RenderMesh(
    const ignition::msgs::Visual& _vis) {
  // Sanity check: Make sure that the message contains all required fields.
  if (!_vis.has_geometry()) {
    ignerr << "Unable to find geometry in message" << std::endl;
  }

  if (!_vis.geometry().has_mesh()) {
    ignerr << "Unable to find mesh in message" << std::endl;
  }

  if (!_vis.geometry().mesh().has_filename()) {
    ignerr << "Unable to find filename in message" << std::endl;
  }

  ignition::rendering::VisualPtr mesh = this->scene->CreateVisual();
  if (!mesh) {
    ignerr << "Failed to create visual" << std::endl;
    return nullptr;
  }

  auto filename = _vis.geometry().mesh().filename();
  ignition::rendering::MeshDescriptor descriptor;
  descriptor.meshName = this->FindFile(filename);
  if (descriptor.meshName.empty()) {
    ignerr << "Unable to locate mesh [" << filename << "]" << std::endl;
    return nullptr;
  }
  ignition::common::MeshManager* meshManager =
      ignition::common::MeshManager::Instance();
  descriptor.mesh = meshManager->Load(descriptor.meshName);
  if (!descriptor.mesh) {
    return nullptr;
  }

  ignition::rendering::MeshPtr meshGeom = this->scene->CreateMesh(descriptor);
  mesh->AddGeometry(meshGeom);

  setPoseFromMessage(_vis, mesh);

  ignition::rendering::VisualPtr root = this->scene->RootVisual();

  return mesh;
}

/////////////////////////////////////////////////
void RenderWidget::SetInitialModels(const ignition::msgs::Model_V& _msg) {
  if (this->initializedScene) {
    return;
  }

  for (int i = 0; i < _msg.models_size(); ++i) {
    LoadModel(_msg.models(i));
  }
}

/////////////////////////////////////////////////
ignition::rendering::VisualPtr RenderWidget::CreateLinkRootVisual(
    ignition::msgs::Link& _link, uint32_t _robotID) {
  ignition::rendering::VisualPtr linkRootVisual = this->scene->CreateVisual();
  // The visual's root pose is initialized to zero because the load message
  // from LCM doesn't include the link pose but only the poses of the inner
  // visuals.
  // This value will be updated on each new draw message received.
  ignition::math::Pose3d newpose(0, 0, 0, 1, 0, 0, 0);
  linkRootVisual->SetLocalPose(newpose);
  this->scene->RootVisual()->AddChild(linkRootVisual);

  // Assign the visual created above as the root visual of the link
  auto& links = this->allVisuals[_robotID];
  links.insert(std::make_pair(_link.name(), linkRootVisual));
  return linkRootVisual;
}

/////////////////////////////////////////////////
void RenderWidget::LoadModel(const ignition::msgs::Model& _msg) {
  // Sanity check: It's required to have a model Id.
  if (!_msg.has_id()) {
    ignerr << "Skipping model without id" << std::endl;
    return;
  }

  for (int i = 0; i < _msg.link_size(); ++i) {
    auto link = _msg.link(i);

    // Sanity check: Verify that the link contains the required name.
    if (!link.has_name()) {
      ignerr << "No name on link, skipping" << std::endl;
      continue;
    }

    // Sanity check: Verify that the visual doesn't exist already.
    const auto& modelIt = this->allVisuals.find(_msg.id());
    if (modelIt != this->allVisuals.end()) {
      if (modelIt->second.find(link.name()) != modelIt->second.end()) {
        ignerr << "Duplicated link [" << link.name() << "] for model "
               << _msg.id() << ". Skipping" << std::endl;
        continue;
      }
    }

    if (link.visual_size() == 0) {
      ignerr << "No visuals for [" << link.name() << "]. Skipping" << std::endl;
      continue;
    }

    igndbg << "Rendering: [" << link.name() << "] (" << _msg.id() << ")"
           << std::endl;

    // Create a single root visual per link which will serve only
    // for hierarchical purposes, so that it can become the parent
    // of each of the "real" visuals of the link.
    ignition::rendering::VisualPtr linkRootVisual =
        RenderWidget::CreateLinkRootVisual(link, _msg.id());

    // Iterate through all the visuals of the link and add
    // them as childs of the link's root visual
    for (int j = 0; j < link.visual_size(); ++j) {
      const auto& vis = link.visual(j);
      if (!vis.has_geometry()) {
        ignerr << "No geometry in link [" << link.name() << "][" << j
               << "]. Skipping" << std::endl;
        continue;
      }

      ignition::rendering::VisualPtr visual;
      ignition::rendering::MaterialPtr material;
      if (!this->CreateVisual(vis, visual, material)) {
        continue;
      }

      // A real visual that is going to become
      // one of the link's root-visual childs
      ignition::rendering::VisualPtr ignvis;

      if (vis.geometry().has_box()) {
        ignvis = this->RenderBox(vis, visual, material);
      } else if (vis.geometry().has_sphere()) {
        ignvis = this->RenderSphere(vis, visual, material);
      } else if (vis.geometry().has_cylinder()) {
        ignvis = this->RenderCylinder(vis, visual, material);
      } else if (vis.geometry().has_mesh()) {
        ignvis = this->RenderMesh(vis);
      } else {
        ignerr << "Invalid shape for [" << link.name() << "]. Skipping"
               << std::endl;
        continue;
      }

      linkRootVisual->AddChild(ignvis);
    }
  }

  this->initializedScene = true;
}

/////////////////////////////////////////////////
void RenderWidget::UpdateScene(const ignition::msgs::Model_V& _msg) {
  for (int j = 0; j < _msg.models_size(); ++j) {
    auto model = _msg.models(j);

    // Sanity check: It's required to have a model Id.
    if (!model.has_id()) {
      ignerr << "Skipping model without id" << std::endl;
      continue;
    }

    for (int i = 0; i < model.link_size(); ++i) {
      auto link = model.link(i);

      // Sanity check: It's required to have a link name.
      if (!link.has_name()) {
        ignerr << "Skipping link without name" << std::endl;
        continue;
      }

      // Sanity check: Make sure that the model Id exists.
      auto robotIt = this->allVisuals.find(model.id());
      if (robotIt == this->allVisuals.end()) {
        ignerr << "Could not find model Id [" << model.id() << "]. Skipping"
               << std::endl;
        continue;
      }

      // Sanity check: Make sure that the link name exists.
      auto visualsIt = robotIt->second.find(link.name());
      if (visualsIt == robotIt->second.end()) {
        ignerr << "Could not find link name [" << link.name() << "]. Skipping"
               << std::endl;
        continue;
      }

      auto pose = link.pose();

      // Update the pose of the root visual only;
      // the relative poses of the children remain the same
      auto& visual = visualsIt->second;
      // The setPoseFromMessage() assumes an ignition::msgs::Visual
      // message here, so we setup a dummy one to please it.
      ignition::msgs::Visual tmpvis;
      *tmpvis.mutable_pose() = pose;
      setPoseFromMessage(tmpvis, visual);
    }
  }
}

/////////////////////////////////////////////////
void RenderWidget::CreateRenderWindow() {
  std::string engineName = "ogre";
  ignition::rendering::RenderEngineManager* manager =
      ignition::rendering::RenderEngineManager::Instance();
  ignition::rendering::RenderEngine* engine = manager->Engine(engineName);
  if (!engine) {
    ignerr << "Engine '" << engineName << "' is not supported" << std::endl;
    return;
  }

  // Create sample scene
  this->scene = engine->CreateScene("scene");
  if (!this->scene) {
    ignerr << "Failed to create scene" << std::endl;
    return;
  }

  // Lights.
  this->scene->SetAmbientLight(0.9, 0.9, 0.9);
  ignition::rendering::VisualPtr root = this->scene->RootVisual();
  if (!root) {
    ignerr << "Failed to find the root visual" << std::endl;
    return;
  }
  auto directionalLight = this->scene->CreateDirectionalLight();
  if (!directionalLight) {
    ignerr << "Failed to create a directional light" << std::endl;
    return;
  }
  directionalLight->SetDirection(-0.5, -0.5, -1);
  directionalLight->SetDiffuseColor(0.9, 0.9, 0.9);
  directionalLight->SetSpecularColor(0.9, 0.9, 0.9);
  root->AddChild(directionalLight);

  // create user camera
  this->camera = this->scene->CreateCamera("user_camera");
  if (!this->camera) {
    ignerr << "Failed to create camera" << std::endl;
    return;
  }
  // Rotate 135 deg on the Z axis
  auto rotation = this->userSettings.userCameraPose.Rot().Euler();
  this->camera->SetLocalRotation(rotation.X(), rotation.Y(), rotation.Z());
  // Step away from the center of the scene
<<<<<<< HEAD
  auto position = this->userSettings.userCameraPose.Pos();
  this->camera->SetLocalPosition(position.X(), position.Y(), position.Z());
  this->camera->SetAspectRatio(
      static_cast<double>(this->width()) / this->height());
=======
  this->camera->SetLocalPosition(4.0, 4.0, 1.0);
  this->camera->SetAspectRatio(static_cast<double>(this->width()) /
                               this->height());
>>>>>>> 23bd935b
  this->camera->SetHFOV(IGN_DTOR(60));
  root->AddChild(this->camera);

  this->scene->SetBackgroundColor(0.9, 0.9, 0.9);

  // create render window
  std::string winHandle = std::to_string(static_cast<uint64_t>(this->winId()));
  this->renderWindow = this->camera->CreateRenderWindow();
  if (!this->renderWindow) {
    ignerr << "Failed to create camera render window" << std::endl;
    return;
  }
  this->renderWindow->SetHandle(winHandle);
  this->renderWindow->SetWidth(this->width());
  this->renderWindow->SetHeight(this->height());

  // render once to create the window.
  this->camera->Update();

  // Render the grid and the origin reference frame.
  this->RenderGrid();
  this->RenderOrigin();

  this->orbitViewControl.reset(new OrbitViewControl(this->camera));
}

/////////////////////////////////////////////////
void RenderWidget::showEvent(QShowEvent* _e) {
  QApplication::flush();

  if (!this->renderWindow) {
    this->CreateRenderWindow();
    this->updateTimer->start(this->kUpdateTimeFrequency);
  }

  QWidget::showEvent(_e);

  this->raise();
  this->setFocus();
}

/////////////////////////////////////////////////
QPaintEngine* RenderWidget::paintEngine() const { return nullptr; }

/////////////////////////////////////////////////
void RenderWidget::paintEvent(QPaintEvent* _e) {
  if (this->renderWindow && this->camera) {
    this->camera->Update();
  }

  _e->accept();
}

/////////////////////////////////////////////////
void RenderWidget::resizeEvent(QResizeEvent* _e) {
  if (!this->renderWindow) {
    return;
  }
  this->renderWindow->OnResize(_e->size().width(), _e->size().height());
  this->camera->SetAspectRatio(static_cast<double>(this->width()) /
                               this->height());
  // This is a bit janky. We need to update ign-rendering so that the
  // vertical FOV is auto updated when the aspect ratio is changed
  this->camera->SetHFOV(IGN_DTOR(60));
}

/////////////////////////////////////////////////
void RenderWidget::moveEvent(QMoveEvent* _e) {
  QWidget::moveEvent(_e);

  if (!_e->isAccepted() || !this->renderWindow) {
    return;
  }
  this->renderWindow->OnMove();
}

/////////////////////////////////////////////////
void RenderWidget::mousePressEvent(QMouseEvent* _e) {
  if (!this->orbitViewControl) {
    return;
  }

  this->orbitViewControl->OnMousePress(_e);
}

/////////////////////////////////////////////////
void RenderWidget::mouseReleaseEvent(QMouseEvent* _e) {
  if (!this->orbitViewControl) {
    return;
  }

  this->orbitViewControl->OnMouseRelease(_e);
}

/////////////////////////////////////////////////
void RenderWidget::mouseMoveEvent(QMouseEvent* _e) {
  if (!this->orbitViewControl) {
    return;
  }

  this->orbitViewControl->OnMouseMove(_e);
}

/////////////////////////////////////////////////
void RenderWidget::wheelEvent(QWheelEvent* _e) {
  if (!this->orbitViewControl) {
    return;
  }

  this->orbitViewControl->OnMouseWheel(_e);
}

IGN_COMMON_REGISTER_SINGLE_PLUGIN(delphyne::gui::RenderWidget,
                                  ignition::gui::Plugin)<|MERGE_RESOLUTION|>--- conflicted
+++ resolved
@@ -163,12 +163,9 @@
 RenderWidget::~RenderWidget() {}
 
 /////////////////////////////////////////////////
-<<<<<<< HEAD
-void RenderWidget::LoadConfig(const tinyxml2::XMLElement *_pluginElem)
-{
+void RenderWidget::LoadConfig(const tinyxml2::XMLElement* _pluginElem) {
   tinyxml2::XMLPrinter printer;
-  if (!_pluginElem->Accept(&printer))
-  {
+  if (!_pluginElem->Accept(&printer)) {
     ignwarn << "There was an error parsing the plugin element for ["
             << this->title << "]." << std::endl;
     return;
@@ -178,8 +175,7 @@
   auto userCameraXML = _pluginElem->FirstChildElement("camera");
   while (userCameraXML) {
     std::string cameraName;
-    if (userCameraXML->Attribute("name", "user_camera"))
-    {
+    if (userCameraXML->Attribute("name", "user_camera")) {
       auto poseXML = userCameraXML->FirstChildElement("pose");
       if (poseXML) {
         auto poseStr = poseXML->GetText();
@@ -197,8 +193,7 @@
 }
 
 /////////////////////////////////////////////////
-std::string RenderWidget::ConfigStr() const
-{
+std::string RenderWidget::ConfigStr() const {
   tinyxml2::XMLDocument xmlDoc;
 
   // Create the plugin element.
@@ -226,11 +221,7 @@
 }
 
 /////////////////////////////////////////////////
-void RenderWidget::OnInitialModel(const ignition::msgs::Model_V &_msg)
-{
-=======
 void RenderWidget::OnInitialModel(const ignition::msgs::Model_V& _msg) {
->>>>>>> 23bd935b
   emit this->NewInitialModel(_msg);
 }
 
@@ -672,16 +663,10 @@
   auto rotation = this->userSettings.userCameraPose.Rot().Euler();
   this->camera->SetLocalRotation(rotation.X(), rotation.Y(), rotation.Z());
   // Step away from the center of the scene
-<<<<<<< HEAD
   auto position = this->userSettings.userCameraPose.Pos();
   this->camera->SetLocalPosition(position.X(), position.Y(), position.Z());
-  this->camera->SetAspectRatio(
-      static_cast<double>(this->width()) / this->height());
-=======
-  this->camera->SetLocalPosition(4.0, 4.0, 1.0);
   this->camera->SetAspectRatio(static_cast<double>(this->width()) /
                                this->height());
->>>>>>> 23bd935b
   this->camera->SetHFOV(IGN_DTOR(60));
   root->AddChild(this->camera);
 
