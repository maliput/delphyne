// Copyright 2017 Open Source Robotics Foundation
//
// Redistribution and use in source and binary forms, with or without
// modification, are permitted provided that the following conditions are met:
//
// 1. Redistributions of source code must retain the above copyright notice,
//    this list of conditions and the following disclaimer.
//
// 2. Redistributions in binary form must reproduce the above copyright notice,
//    this list of conditions and the following disclaimer in the documentation
//    and/or other materials provided with the distribution.
//
// 3. Neither the name of the copyright holder nor the names of its contributors
//    may be used to endorse or promote products derived from this software
//    without specific prior written permission.
//
// THIS SOFTWARE IS PROVIDED BY THE COPYRIGHT HOLDERS AND CONTRIBUTORS "AS IS"
// AND ANY EXPRESS OR IMPLIED WARRANTIES, INCLUDING, BUT NOT LIMITED TO, THE
// IMPLIED WARRANTIES OF MERCHANTABILITY AND FITNESS FOR A PARTICULAR PURPOSE
// ARE DISCLAIMED. IN NO EVENT SHALL THE COPYRIGHT HOLDER OR CONTRIBUTORS BE
// LIABLE FOR ANY DIRECT, INDIRECT, INCIDENTAL, SPECIAL, EXEMPLARY, OR
// CONSEQUENTIAL DAMAGES (INCLUDING, BUT NOT LIMITED TO, PROCUREMENT OF
// SUBSTITUTE GOODS OR SERVICES; LOSS OF USE, DATA, OR PROFITS; OR BUSINESS
// INTERRUPTION) HOWEVER CAUSED AND ON ANY THEORY OF LIABILITY, WHETHER IN
// CONTRACT, STRICT LIABILITY, OR TORT (INCLUDING NEGLIGENCE OR OTHERWISE)
// ARISING IN ANY WAY OUT OF THE USE OF THIS SOFTWARE, EVEN IF ADVISED OF THE
// POSSIBILITY OF SUCH DAMAGE.

#include <chrono>
#include <iostream>
#include <thread>
#include <gtest/gtest.h>
#include <ignition/msgs.hh>

#include "bridge/lcm_channel_repeater.h"

namespace delphyne {
namespace bridge {

static bool handler1Called;
static bool handler2Called;

//////////////////////////////////////////////////
/// \brief Assert that a given ign Geometry is a box and has
/// the specified size
void assertIsBoxWithSize(const ignition::msgs::Geometry& message, float x,
                         float y, float z) {
  ASSERT_EQ(message.type(), ignition::msgs::Geometry::BOX);
  ASSERT_EQ(message.box().size().x(), x);
  ASSERT_EQ(message.box().size().y(), y);
  ASSERT_EQ(message.box().size().z(), z);
}

//////////////////////////////////////////////////
/// \brief Fill an LCM viewer_geometry_data message with a box
/// geometry with the specified size
void fillBoxWith(drake::lcmt_viewer_geometry_data* boxMsg, float x, float y,
                 float z) {
  boxMsg->type = boxMsg->BOX;
  boxMsg->num_float_data = 3;
  boxMsg->float_data.resize(boxMsg->num_float_data);
  boxMsg->float_data[0] = x;
  boxMsg->float_data[1] = y;
  boxMsg->float_data[2] = z;
}

//////////////////////////////////////////////////
/// \brief Handler called in TEST_CHANNEL_1. Checks that the
/// box message has the expected size and flags the handler as
/// called
void test1Handler(const ignition::msgs::Geometry& message) {
  assertIsBoxWithSize(message, 1, 2, 3);
  handler1Called = true;
}

//////////////////////////////////////////////////
/// \brief Handler called in TEST_CHANNEL_2. Checks that the
/// box message has the expected size and flags the handler as
/// called
void test2Handler(const ignition::msgs::Geometry& message) {
  assertIsBoxWithSize(message, 5, 5, 5);
  handler2Called = true;
}

//////////////////////////////////////////////////
/// \brief To be called before a test, clears the handlers
/// called flags
void reset() {
  handler1Called = false;
  handler2Called = false;
}

//////////////////////////////////////////////////
/// \brief Test how a message is processed end-to-end by using
/// a repeater.
GTEST_TEST(LCMChannelRepeaterTest, TestEndToEndEcho) {
  reset();

  ASSERT_FALSE(handler1Called);

  // Setup LCM
  std::shared_ptr<lcm::LCM> lcm = std::make_shared<lcm::LCM>();

  // Setup repeater and hook handler to ignition topic
  delphyne::bridge::LcmChannelRepeater<drake::lcmt_viewer_geometry_data,
                                       ignition::msgs::Geometry>
      testRepeater(lcm, "TEST_CHANNEL_1");

  testRepeater.Start();

  ignition::transport::Node node;
  node.Subscribe("TEST_CHANNEL_1", test1Handler);

  // Create and publish geometry message
  drake::lcmt_viewer_geometry_data boxMsg;
  fillBoxWith(&boxMsg, 1, 2, 3);

  lcm->publish("TEST_CHANNEL_1", &boxMsg);

  // Consume LCM message
  lcm->handleTimeout(500);

<<<<<<< HEAD
  sleep(1.0);
=======
  std::this_thread::sleep_for(std::chrono::milliseconds(100));
>>>>>>> 9b66713e

  // Check handler has been called
  ASSERT_TRUE(handler1Called);
}

//////////////////////////////////////////////////
/// \brief Test that if the Start() method is not called on the
/// repeater no handler will be setup to listen to the LCM channel.
GTEST_TEST(LCMChannelRepeaterTest, TestHandlerNotCalled) {
  reset();

  ASSERT_FALSE(handler1Called);

  // Setup LCM
  std::shared_ptr<lcm::LCM> lcm = std::make_shared<lcm::LCM>();

  // Setup repeater and hook handler to ignition topic
  delphyne::bridge::LcmChannelRepeater<drake::lcmt_viewer_geometry_data,
                                       ignition::msgs::Geometry>
      testRepeater(lcm, "TEST_CHANNEL_1");

  ignition::transport::Node node;
  node.Subscribe("TEST_CHANNEL_1", test1Handler);

  // Create and publish geometry message
  drake::lcmt_viewer_geometry_data boxMsg;
  fillBoxWith(&boxMsg, 1, 2, 3);

  lcm->publish("TEST_CHANNEL_1", &boxMsg);

  // Consume LCM message
  lcm->handleTimeout(500);

<<<<<<< HEAD
  sleep(1.0);
=======
  std::this_thread::sleep_for(std::chrono::milliseconds(100));
>>>>>>> 9b66713e

  // Check handler has not been called
  ASSERT_FALSE(handler1Called);
}

//////////////////////////////////////////////////
/// \brief Test that two repeaters can be safely setup on different
/// channels using the same LCM instance to dispatch all the messages.
GTEST_TEST(LCMChannelRepeaterTest, TestMultipleChannels) {
  reset();

  ASSERT_FALSE(handler1Called);
  ASSERT_FALSE(handler2Called);

  // Setup LCM
  std::shared_ptr<lcm::LCM> lcm = std::make_shared<lcm::LCM>();

  // Setup repeater 1 and hook handler to ignition topic
  delphyne::bridge::LcmChannelRepeater<drake::lcmt_viewer_geometry_data,
                                       ignition::msgs::Geometry>
      channel1Repeater(lcm, "TEST_CHANNEL_1");

  channel1Repeater.Start();

  ignition::transport::Node node1;
  node1.Subscribe("TEST_CHANNEL_1", test1Handler);

  // Setup repeater 2 and hook handler to ignition topic
  delphyne::bridge::LcmChannelRepeater<drake::lcmt_viewer_geometry_data,
                                       ignition::msgs::Geometry>
      channel2Repeater(lcm, "TEST_CHANNEL_2");

  channel2Repeater.Start();

  ignition::transport::Node node2;
  node2.Subscribe("TEST_CHANNEL_2", test2Handler);

  // Create and publish geometry message to channel 1
  drake::lcmt_viewer_geometry_data box1Msg;
  fillBoxWith(&box1Msg, 1, 2, 3);

  lcm->publish("TEST_CHANNEL_1", &box1Msg);

  // Create and publish geometry message to channel 2
  drake::lcmt_viewer_geometry_data box2Msg;
  fillBoxWith(&box2Msg, 5, 5, 5);

  lcm->publish("TEST_CHANNEL_2", &box2Msg);

  // Consume LCM messages
  lcm->handleTimeout(500);
  lcm->handleTimeout(500);

<<<<<<< HEAD
  sleep(1.0);
=======
  std::this_thread::sleep_for(std::chrono::milliseconds(100));
>>>>>>> 9b66713e

  // Check handlers have been called
  ASSERT_TRUE(handler1Called);
  ASSERT_TRUE(handler2Called);
}

}  // namespace bridge
}  // namespace delphyne<|MERGE_RESOLUTION|>--- conflicted
+++ resolved
@@ -120,11 +120,7 @@
   // Consume LCM message
   lcm->handleTimeout(500);
 
-<<<<<<< HEAD
-  sleep(1.0);
-=======
   std::this_thread::sleep_for(std::chrono::milliseconds(100));
->>>>>>> 9b66713e
 
   // Check handler has been called
   ASSERT_TRUE(handler1Called);
@@ -158,11 +154,7 @@
   // Consume LCM message
   lcm->handleTimeout(500);
 
-<<<<<<< HEAD
-  sleep(1.0);
-=======
   std::this_thread::sleep_for(std::chrono::milliseconds(100));
->>>>>>> 9b66713e
 
   // Check handler has not been called
   ASSERT_FALSE(handler1Called);
@@ -216,11 +208,7 @@
   lcm->handleTimeout(500);
   lcm->handleTimeout(500);
 
-<<<<<<< HEAD
-  sleep(1.0);
-=======
   std::this_thread::sleep_for(std::chrono::milliseconds(100));
->>>>>>> 9b66713e
 
   // Check handlers have been called
   ASSERT_TRUE(handler1Called);
