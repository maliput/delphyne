--- conflicted
+++ resolved
@@ -36,21 +36,14 @@
 #include <thread>
 #include <vector>
 
+#include "backend/automotive_simulator.h"
+
+#include <protobuf/robot_model_request.pb.h>
+#include <protobuf/simulation_in_message.pb.h>
+
 #include <ignition/msgs.hh>
 #include <ignition/transport/Node.hh>
 
-<<<<<<< HEAD
-#include <pybind11/pybind11.h>
-
-#include "backend/automotive_simulator.h"
-#include "protobuf/robot_model_request.pb.h"
-
-#include "protobuf/simulation_in_message.pb.h"
-
-namespace delphyne {
-namespace backend {
-/// @brief Block the current thread until a SIGINT or SIGTERM is received.
-=======
 #include <protobuf/simulation_in_message.pb.h>
 
 #include <pybind11/pybind11.h>
@@ -60,7 +53,6 @@
 namespace delphyne {
 namespace backend {
 /// \brief Blocks the current thread until a SIGINT or SIGTERM is received.
->>>>>>> b8a91300
 /// Note that this function registers a signal handler. Do not use this
 /// function if you want to manage yourself SIGINT/SIGTERM.
 void WaitForShutdown();
@@ -142,22 +134,6 @@
 ///   processor is yielded and the RunThread can finish its current (and last)
 ///   loop before exiting the while.
 class SimulatorRunner {
-<<<<<<< HEAD
-  // @brief Default constructor.
-  // @param[in] _sim A pointer to a simulator. Note that we take ownership of
-  // the simulation.
-  // @param[in] _timeStep The slot of time (seconds) simulated in each
-  // simulation step, in seconds
- public:
-  SimulatorRunner(
-      std::unique_ptr<delphyne::backend::AutomotiveSimulator<double>> _sim,
-      double _timeStep);
-
-  /// @brief Default destructor.
-  virtual ~SimulatorRunner();
-
-  /// @brief Add a python callback to be invoked on each simulation step. It is
-=======
  public:
   /// \brief Default constructor.
   /// \param[in] sim A pointer to a simulator. Note that we take ownership of
@@ -165,14 +141,13 @@
   /// \param[in] time_step The slot of time (seconds) simulated in each
   /// simulation step.
   SimulatorRunner(
-      std::unique_ptr<drake::automotive::AutomotiveSimulator<double>> sim,
+      std::unique_ptr<delphyne::backend::AutomotiveSimulator<double>> sim,
       double time_step);
 
   /// \brief Default destructor.
   virtual ~SimulatorRunner();
 
   /// \brief Adds a python callback to be invoked on each simulation step. It is
->>>>>>> b8a91300
   /// important to note that the simulation step will be effectively blocked
   /// by this the execution of the callbacks, so please consider this when
   /// adding it.
@@ -180,41 +155,21 @@
   /// python world.
   void AddStepCallback(std::function<void()> callable);
 
-<<<<<<< HEAD
-  /// @brief Start the thread that runs the simulation loop. If there was a
-  /// previous call to Start(), this call will be ignored.
-  void Start();
-
-  /// @brief Stop the thread that runs the simulation loop. If there was a
-=======
   /// \brief Starts the thread that runs the simulation loop. If there was a
   /// previous call to Start(), this call will be ignored.
   void Start();
 
   /// \brief Stops the thread that runs the simulation loop. If there was a
->>>>>>> b8a91300
   /// previous call to Stop(), this call will be ignored.
   void Stop();
 
-<<<<<<< HEAD
-  /// @brief Run the main simulation loop.
- public:
+  /// \brief Runs the main simulation loop.
   void Run();
 
  private:
-  // @brief Process all pending incoming messages.
-  void ProcessIncomingMessages();
-
-  // @brief Send all outgoing messages.
-  void SendOutgoingMessages();
-
-  // @brief Process one WorldControl message.
-  // @param[in] _msg The message
-  void ProcessWorldControlMessage(const ignition::msgs::WorldControl& _msg);
-
   // \brief Process one RobotModelRequest message.
-  // \param[in] _msg The message
-  void ProcessRobotModelRequest(const ignition::msgs::RobotModelRequest& _msg);
+  // \param[in] msg The message
+  void ProcessRobotModelRequest(const ignition::msgs::RobotModelRequest& msg);
 
   // \brief Service used to receive robot model request messages.
   // \param[in] request The request.
@@ -227,6 +182,10 @@
       // NOLINTNEXTLINE(runtime/references) due to ign-transport API
       bool& result);
 
+  // \brief Processes one WorldControl message.
+  // \param[in] msg The message
+  void ProcessWorldControlMessage(const ignition::msgs::WorldControl& msg);
+
   // \brief Service used to receive world control messages.
   // \param[in] request The request.
   // \param[out] response The response (unused).
@@ -238,59 +197,9 @@
       // NOLINTNEXTLINE(runtime/references) due to ign-transport API
       bool& result);
 
-  // @brief Robot model request callback function, required for an async
+  // \brief Robot model request callback function, required for an async
   void RobotModelRequestCb(const ignition::msgs::Boolean& response,
                            bool result);
-
-  // @brief Get the default time step.
-  // @return The default time step, in seconds.
-  double TimeStep() const;
-
-  // @brief Set the default time step.
-  // @param[in] _timeStep The new time step, in seconds.
-  void SetTimeStep(const double _timeStep);
-
-  // @brief Get whether the simulation is paused or not.
-  // @return True when the simulation is paused or false otherwise.
-  bool IsPaused() const;
-
-  // @brief Pause/unpause the simulation.
-  // @param[in] _paused True for paused, false for unpaused.
-  void SetPaused(const bool _paused);
-
-  // @brief Whether an external step was requested or not.
-  // @return True if requested or false otherwise.
-  bool StepRequested() const;
-
-  // @brief Set whether an external step is requested or not.
-  // @param[in] _stepRequested True when a step is requested.
-  void SetStepRequested(const bool _stepRequested);
-
-  // @brief Get the custom time step for an external step, in seconds.
-  double CustomTimeStep() const;
-
-  // @brief Set the custom time step for an external step.
-  // @param[in] _timeStep The custom time step, in seconds.
-  void SetCustomTimeStep(const double _timeStep);
-
-  // @brief The service offered to control the simulation.
-  const std::string kControlService = "/world_control";
-
-  // @brief The service used when receiving a robot request.
-  const std::string kRobotRequestServiceName = "/get_robot_model";
-
-  // @brief The topic used to publish notifications.
-  const std::string kNotificationsTopic = "/notifications";
-
-  // @brief The time (seconds) that we simulate in each simulation step.
-  double timeStep = 0.001;
-
-  // @brief The time (seconds) that we simulate in a custom step requested
-  // externally.
-  double customTimeStep = 0.001;
-=======
-  /// \brief Runs the main simulation loop.
-  void Run();
 
  private:
   // \brief Processes all pending incoming messages.
@@ -299,25 +208,14 @@
   // \brief Sends all outgoing messages.
   void SendOutgoingMessages();
 
-  // \brief Processes one WorldControl message.
-  // \param[in] msg The message
-  void ProcessWorldControlMessage(const ignition::msgs::WorldControl& msg);
-
-  // \brief Receives simulation input messages.
-  // \param[in] request The request.
-  // \param[out] response The response (unused).
-  // \param[out] result The result of the service.
-  void OnSimulationInMessage(
-      // NOLINTNEXTLINE(runtime/references) due to ign-transport API
-      const ignition::msgs::SimulationInMessage& request,
-      // NOLINTNEXTLINE(runtime/references) due to ign-transport API
-      ignition::msgs::Boolean& response, bool& result);
-
   // \brief The service offered to control the simulation.
   const std::string kControlService{"/world_control"};
 
   // \brief The topic used to publish notifications.
   const std::string kNotificationsTopic{"/notifications"};
+
+  // @brief The service used when receiving a robot request.
+  const std::string kRobotRequestServiceName{"/get_robot_model"};
 
   // \brief The time (seconds) that we simulate in each simulation step.
   const double time_step_;
@@ -330,7 +228,7 @@
   std::atomic<bool> enabled_{false};
 
   // \brief A pointer to the Drake simulator.
-  std::unique_ptr<drake::automotive::AutomotiveSimulator<double>> simulator_;
+  std::unique_ptr<delphyne::backend::AutomotiveSimulator<double>> simulator_;
 
   // \brief Whether the simulation is paused or not.
   bool paused_{false};
@@ -346,45 +244,15 @@
 
   // \brief A queue for storing the incoming messages (requests).
   std::queue<ignition::msgs::SimulationInMessage> incoming_msgs_;
->>>>>>> b8a91300
 
   // \brief A queue for storing the outgoing messages (notifications).
   std::queue<ignition::msgs::WorldControl> outgoing_msgs_;
 
-<<<<<<< HEAD
-  // @brief A pointer to the Drake simulator.
-  std::unique_ptr<delphyne::backend::AutomotiveSimulator<double>> simulator;
-
-  // @brief Whether the simulation is paused or not.
-  bool paused = false;
-
-  // @brief Whether an external step was requested or not.
-  bool stepRequested = false;
-
-  // @brief A mutex to avoid races.
-  std::mutex mutex;
-
-  // @brief The thread in charge of doing all the periodic tasks.
-  std::thread mainThread;
-
-  /// @brief A queue for storing the incoming messages (requests).
-  std::queue<ignition::msgs::SimulationInMessage> incomingMsgs;
-
-  // @brief A queue for storing the outgoing messages (notifications).
-  std::queue<ignition::msgs::WorldControl> outgoingMsgs;
-
-  // @brief An Ignition Transport node used for communication.
-  ignition::transport::Node node;
-
-  // @brief An Ignition Transport publisher for sending notifications.
-  ignition::transport::Node::Publisher notificationsPub;
-=======
   // \brief An Ignition Transport node used for communication.
   ignition::transport::Node node_;
 
   // \brief An Ignition Transport publisher for sending notifications.
   ignition::transport::Node::Publisher notifications_pub_;
->>>>>>> b8a91300
 
   // \brief A vector that holds all the registered callbacks that need to be
   // triggered on each simulation step.
