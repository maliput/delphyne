--- conflicted
+++ resolved
@@ -90,19 +90,16 @@
   this->notificationsPub = this->node.Advertise<ignition::msgs::WorldControl>(
       this->kNotificationsTopic);
 
-<<<<<<< HEAD
   // Advertise the service for receiving robot model requests from the frontend
   if (!this->node.Advertise(kRobotRequestServiceName,
                             &SimulatorRunner::OnRobotModelRequest, this)) {
     ignerr << "Error advertising service [" << kRobotRequestServiceName
               << "]" << std::endl;
   }
-=======
   // Initialize the python machinery so we can invoke a python callback
   // function on each simulation step.
   Py_Initialize();
   PyEval_InitThreads();
->>>>>>> 8bb349a2
 
   this->simulator->Start();
 }
