--- conflicted
+++ resolved
@@ -136,11 +136,7 @@
   translator.Deserialize(message.data(), message.size(), result);
 }
 
-<<<<<<< HEAD
 // Covers LoadablePriusSimpleCar, Start and StepBy
-=======
-// Covers AddPriusSimpleCar (and thus AddPublisher), Start and StepBy
->>>>>>> 50c342ba
 TEST_F(AutomotiveSimulatorTest, TestPriusSimpleCar) {
   ignition::msgs::SimpleCarState state_message;
   std::function<void(const ignition::msgs::SimpleCarState& ign_message)>
@@ -281,7 +277,6 @@
   MaliputRailcarState<double> decoy_state;
   decoy_state.set_s(6);
   decoy_state.set_speed(0);
-<<<<<<< HEAD
 
   drake::automotive::MaliputRailcarParams<double> start_params;
   drake::automotive::LaneDirection lane_direction1(
@@ -304,17 +299,6 @@
   maliput_params2["start_params"] = &start_params;
   const int id_decoy2 = simulator->AddLoadableCar(
       "LoadableMaliputRailCar", maliput_params2, "decoy2", &decoy_state);
-=======
-  const int id_decoy1 = simulator->AddPriusMaliputRailcar(
-      "decoy1", LaneDirection(road->junction(0)->segment(0)->lane(0)),
-      MaliputRailcarParams<double>(), decoy_state);
-  EXPECT_EQ(1, id_decoy1);
-
-  decoy_state.set_s(20);
-  const int id_decoy2 = simulator->AddPriusMaliputRailcar(
-      "decoy2", LaneDirection(road->junction(0)->segment(0)->lane(1)),
-      MaliputRailcarParams<double>(), decoy_state);
->>>>>>> 50c342ba
   EXPECT_EQ(2, id_decoy2);
 
   // Setup the an ignition callback to store the latest ignition::msgs::Model_V
@@ -478,12 +462,7 @@
   return link.pose().position().x();
 }
 
-<<<<<<< HEAD
 TEST_F(AutomotiveSimulatorTest, TestBadMaliputRailcars) {
-=======
-// Covers AddMaliputRailcar().
-TEST_F(AutomotiveSimulatorTest, TestMaliputRailcar) {
->>>>>>> 50c342ba
   auto simulator = std::make_unique<AutomotiveSimulator<double>>(
       std::make_unique<drake::lcm::DrakeMockLcm>());
 
@@ -739,13 +718,10 @@
 
   EXPECT_THROW(simulator->AddLoadableCar("LoadablePriusTrajectoryCar",
       traj_params, "Model1", &state), std::runtime_error);
-<<<<<<< HEAD
 
   const double kR{0.5};
   MaliputRailcarParams<double> params;
   params.set_r(kR);
-=======
->>>>>>> 50c342ba
 
   const drake::maliput::api::RoadGeometry* road{};
   EXPECT_NO_THROW(
@@ -771,40 +747,12 @@
       simulator->AddLoadableCar(
           "LoadableMaliputRailCar", maliput_params, "alice", &state),
       std::runtime_error);
-
   EXPECT_THROW(
       simulator->AddLoadableCar(
           "LoadableMaliputRailCar", maliput_params, "Model1", &state),
       std::runtime_error);
 }
 
-<<<<<<< HEAD
-=======
-// Verifies that no exception is thrown when multiple IDM-controlled
-// MaliputRailcar vehicles are simulated. This prevents a regression of #5886.
-TEST_F(AutomotiveSimulatorTest, TestIdmControllerUniqueName) {
-  auto simulator = std::make_unique<AutomotiveSimulator<double>>(
-      std::make_unique<drake::lcm::DrakeMockLcm>());
-
-  const MaliputRailcarParams<double> params;
-  const drake::maliput::api::RoadGeometry* road = simulator->SetRoadGeometry(
-      std::make_unique<const drake::maliput::dragway::RoadGeometry>(
-          drake::maliput::api::RoadGeometryId("TestDragway"), 1 /* num lanes */,
-          100 /* length */, 4 /* lane width */, 1 /* shoulder width */,
-          5 /* maximum_height */,
-          std::numeric_limits<double>::epsilon() /* linear_tolerance */,
-          std::numeric_limits<double>::epsilon() /* angular_tolerance */));
-  simulator->AddIdmControlledPriusMaliputRailcar(
-      "Alice", LaneDirection(road->junction(0)->segment(0)->lane(0)), params,
-      MaliputRailcarState<double>() /* initial state */);
-  simulator->AddIdmControlledPriusMaliputRailcar(
-      "Bob", LaneDirection(road->junction(0)->segment(0)->lane(0)), params,
-      MaliputRailcarState<double>() /* initial state */);
-
-  EXPECT_NO_THROW(simulator->Start());
-}
-
->>>>>>> 50c342ba
 // Verifies that the velocity outputs of the MaliputRailcars are connected to
 // the PoseAggregator, which prevents a regression of #5894.
 TEST_F(AutomotiveSimulatorTest, TestRailcarVelocityOutput) {
