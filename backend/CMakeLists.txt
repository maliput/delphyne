--- conflicted
+++ resolved
@@ -184,32 +184,14 @@
 
 # ----------------------------------------
 # Installs libraries and binaries.
-<<<<<<< HEAD
-install(FILES 
-  python/bindings.py
-  python/launcher.py
-  python/simulation_utils.py 
-  DESTINATION ${CMAKE_INSTALL_PREFIX}/lib/python2.7/site-packages/delphyne)
-
-install(TARGETS
-  automotive_simulator
-  scene_system
-  simulation_runner
-  python_bindings
-  time_conversion
-  DESTINATION ${CMAKE_INSTALL_PREFIX}/lib)
-
-install(TARGETS automotive-demo DESTINATION ${CMAKE_INSTALL_PREFIX}/bin)
-=======
 #
 install(
-  FILES
-    python/delphyne.py
-    python/simulation_utils.py
+  FILES 
+    python/bindings.py
+    python/launcher.py
+    python/simulation_utils.py 
   DESTINATION
-    ${CMAKE_INSTALL_PREFIX}/lib/python2.7/site-packages/utils
-)
->>>>>>> 0414251a
+    ${CMAKE_INSTALL_PREFIX}/lib/python2.7/site-packages/delphyne)
 
 install(PROGRAMS
   python/demo_launcher.py
@@ -220,9 +202,6 @@
   python/examples/simple_python_binding.py
   python/examples/start_simulation_paused.py
   python/examples/time_bounded_simulation.py
-<<<<<<< HEAD
-  DESTINATION ${CMAKE_INSTALL_PREFIX}/bin)
-=======
   DESTINATION
     ${CMAKE_INSTALL_PREFIX}/bin
 )
@@ -267,5 +246,4 @@
 
 add_subdirectory(test/agent_plugin)
 
-delphyne_build_tests(${gtest_sources})
->>>>>>> 0414251a
+delphyne_build_tests(${gtest_sources})